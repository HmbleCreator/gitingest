--- conflicted
+++ resolved
@@ -15,12 +15,9 @@
     "strenum; python_version < '3.11'",
     "tiktoken>=0.7.0",  # Support for o200k_base encoding
     "typing_extensions>= 4.0.0; python_version < '3.10'",
-<<<<<<< HEAD
     "uvicorn>=0.11.7",  # Minimum safe release (https://osv.dev/vulnerability/PYSEC-2020-150)
     "autotiktokenizer=*",
     "prometheus-client"
-=======
->>>>>>> 45b068bd
 ]
 
 license = {file = "LICENSE"}
